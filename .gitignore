--- conflicted
+++ resolved
@@ -127,10 +127,6 @@
 
 # Pyre type checker
 .pyre/
-<<<<<<< HEAD
 conf.py
 utils/*
-=======
-
-.idea/
->>>>>>> 406b9a19
+.idea/